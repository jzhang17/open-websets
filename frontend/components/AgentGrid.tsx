"use client";
import React, { useMemo, useEffect, useState } from "react";
import { useAgentRunCtx } from "@/app/providers/agent-run-provider";
import { useTheme } from "next-themes";
import { AgentGridLoading } from "@/components/AgentGridLoading";
import { AgGridReact } from "ag-grid-react";
import {
  ModuleRegistry,
  AllCommunityModule,
  ColDef,
  CellStyle,
  themeAlpine,
  colorSchemeDark,
} from "ag-grid-community";

// Register all community modules
ModuleRegistry.registerModules([AllCommunityModule]);

export interface AgentGridProps {
  threadId: string;
}

type Entity = {
  index: number;
  name: string;
  url: string;
};

type QualificationItem = {
  index: number;
  qualified: boolean | null;
  reasoning: string;
};

type RowItem = {
  index: number;
  name: string;
  url: string;
  qualified: boolean | null;
  reasoning: string;
};

function AgentGridComponent({}: AgentGridProps) {
  const { stream } = useAgentRunCtx();
  const { resolvedTheme } = useTheme();

  // Wait until the component is mounted on the client to avoid SSR/CSR
  // mismatches (e.g. when the server renders with an unknown theme).
  const [mounted, setMounted] = useState(false);
  
  useEffect(() => {
    setMounted(true);
  }, []);

  // Extract entities and qualification summary from stream state
  const stateValues = stream?.values || {};
  const entities: Entity[] = stateValues.entities || [];
  const qualificationSummary: QualificationItem[] = stateValues.qualificationSummary || [];

  // Build the appropriate AG Grid theme object
  const gridTheme = useMemo(() => {
    return resolvedTheme === "dark"
      ? themeAlpine.withPart(colorSchemeDark)
      : themeAlpine;
  }, [resolvedTheme]);

  // Build row data for AG Grid
  const rowData: RowItem[] = useMemo(() => {
    return entities.map((e) => {
      const qual: Partial<QualificationItem> = qualificationSummary.find((q) => q.index === e.index) || {};
      return {
        index: e.index,
        name: e.name,
        url: e.url,
        qualified: qual.qualified ?? null,
        reasoning: qual.reasoning || "",
      };
    });
  }, [entities, qualificationSummary]);

  // Define column definitions
  const columnDefs: ColDef<RowItem>[] = useMemo(() => [
    { field: "index", headerName: "Index", sortable: true, hide: true },
    {
      field: "name",
      headerName: "Name",
      sortable: true,
      flex: 1,
      wrapText: true,
<<<<<<< HEAD
      cellStyle: { lineHeight: "1.5", padding: "4px 12px" } as CellStyle,
=======
      cellStyle: { lineHeight: "1.5", padding: "4px" } as CellStyle,
>>>>>>> db16ab69
    },
    {
      field: "url",
      headerName: "URL",
      sortable: true,
      flex: 2,
<<<<<<< HEAD
      cellStyle: { lineHeight: "1.5", padding: "4px 12px" } as CellStyle,
=======
      cellStyle: { lineHeight: "1.5", padding: "4px" } as CellStyle,
>>>>>>> db16ab69
      cellRenderer: (params: { value: string }) => (
        <a href={params.value} target="_blank" rel="noopener noreferrer">
          {params.value}
        </a>
      ),
    },
    {
      field: "qualified",
      headerName: "Match",
      sortable: true,
      sort: "asc",
      flex: 1,
      cellStyle: {
        display: "flex",
        alignItems: "flex-start",
        justifyContent: "center",
<<<<<<< HEAD
        padding: "4px 12px",
=======
        padding: "4px",
>>>>>>> db16ab69
      } as CellStyle,
      cellRenderer: (params: { value: boolean | null }) => (
        <input
          type="checkbox"
          checked={params.value === true}
          readOnly
<<<<<<< HEAD
          style={{ alignSelf: "flex-start", marginTop: "2px", padding: "4px" }}
=======
          style={{ alignSelf: "flex-start", marginTop: "2px" }}
>>>>>>> db16ab69
        />
      ),
      comparator: (valueA: boolean | null, valueB: boolean | null) => {
        // Desired sort order: true, then false, then null.
        // Map values to numbers where a smaller number means higher sort priority.
        const mapToPriority = (val: boolean | null): number => {
          if (val === true) {
            return 0; // Highest priority
          }
          if (val === false) {
            return 1; // Middle priority
          }
          return 2; // Lowest priority (represents null)
        };

        const priorityA = mapToPriority(valueA);
        const priorityB = mapToPriority(valueB);

        if (priorityA < priorityB) {
          return -1; // A comes before B
        }
        if (priorityA > priorityB) {
          return 1; // A comes after B
        }
        return 0; // A and B are of equal priority for sorting
      },
    },
    {
      field: "reasoning",
      headerName: "Reasoning",
      flex: 3,
      wrapText: true,
      autoHeight: true,
<<<<<<< HEAD
      cellStyle: { lineHeight: "1.5", padding: "4px 12px" } as CellStyle,
=======
      cellStyle: { lineHeight: "1.5", padding: "4px" } as CellStyle,
>>>>>>> db16ab69
      cellRenderer: (params: { data: RowItem }) => {
        // Show "pending research" in italics if entity hasn't been qualified yet
        if (params.data.qualified === null) {
          return <span style={{ fontStyle: 'italic' }}>Pending research...</span>;
        }
        return params.data.reasoning;
      }
    },
  ], []);

  if (!mounted) {
    return null;
  }

  if (entities.length === 0) {
    return (
      <div className="w-full h-full">
        <AgentGridLoading />
      </div>
    );
  }

  return (
    <div className="w-full h-full">
      <div className="flex-1 w-full">
        <AgGridReact
          theme={gridTheme}
          rowData={rowData}
          columnDefs={columnDefs}
<<<<<<< HEAD
          defaultColDef={{ flex: 1, sortable: true, filter: true, cellStyle: { padding: "4px 12px" } as CellStyle }}
=======
          defaultColDef={{ flex: 1, sortable: true, filter: true, cellStyle: { padding: "4px" } as CellStyle }}
>>>>>>> db16ab69
          domLayout="autoHeight"
        />
      </div>
    </div>
  );
}

// Memoize the component to prevent unnecessary re-renders when props haven't changed
const AgentGrid = React.memo(AgentGridComponent);

export default AgentGrid; <|MERGE_RESOLUTION|>--- conflicted
+++ resolved
@@ -87,22 +87,15 @@
       sortable: true,
       flex: 1,
       wrapText: true,
-<<<<<<< HEAD
       cellStyle: { lineHeight: "1.5", padding: "4px 12px" } as CellStyle,
-=======
-      cellStyle: { lineHeight: "1.5", padding: "4px" } as CellStyle,
->>>>>>> db16ab69
+
     },
     {
       field: "url",
       headerName: "URL",
       sortable: true,
       flex: 2,
-<<<<<<< HEAD
       cellStyle: { lineHeight: "1.5", padding: "4px 12px" } as CellStyle,
-=======
-      cellStyle: { lineHeight: "1.5", padding: "4px" } as CellStyle,
->>>>>>> db16ab69
       cellRenderer: (params: { value: string }) => (
         <a href={params.value} target="_blank" rel="noopener noreferrer">
           {params.value}
@@ -119,22 +112,15 @@
         display: "flex",
         alignItems: "flex-start",
         justifyContent: "center",
-<<<<<<< HEAD
         padding: "4px 12px",
-=======
-        padding: "4px",
->>>>>>> db16ab69
+
       } as CellStyle,
       cellRenderer: (params: { value: boolean | null }) => (
         <input
           type="checkbox"
           checked={params.value === true}
           readOnly
-<<<<<<< HEAD
           style={{ alignSelf: "flex-start", marginTop: "2px", padding: "4px" }}
-=======
-          style={{ alignSelf: "flex-start", marginTop: "2px" }}
->>>>>>> db16ab69
         />
       ),
       comparator: (valueA: boolean | null, valueB: boolean | null) => {
@@ -168,11 +154,8 @@
       flex: 3,
       wrapText: true,
       autoHeight: true,
-<<<<<<< HEAD
       cellStyle: { lineHeight: "1.5", padding: "4px 12px" } as CellStyle,
-=======
       cellStyle: { lineHeight: "1.5", padding: "4px" } as CellStyle,
->>>>>>> db16ab69
       cellRenderer: (params: { data: RowItem }) => {
         // Show "pending research" in italics if entity hasn't been qualified yet
         if (params.data.qualified === null) {
@@ -202,11 +185,7 @@
           theme={gridTheme}
           rowData={rowData}
           columnDefs={columnDefs}
-<<<<<<< HEAD
           defaultColDef={{ flex: 1, sortable: true, filter: true, cellStyle: { padding: "4px 12px" } as CellStyle }}
-=======
-          defaultColDef={{ flex: 1, sortable: true, filter: true, cellStyle: { padding: "4px" } as CellStyle }}
->>>>>>> db16ab69
           domLayout="autoHeight"
         />
       </div>
